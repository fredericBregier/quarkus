= {project-name} - Using our Tooling

{project-name} comes with a toolchain enabling developers from live reload all the way down to deploying a Kubernetes application.
In this guide, we will explore:

* how to use Maven as a build tool
* how to use Gradle as a build tool (coming soon)
* how to use the native CLI for your toolchain (coming soon)
* how to create and scaffold a new project
* how to deal with extensions
* how to enable live reload
* how to develop your application in your IDE
* how to compile your application natively

[[build-tool]]
== Choosing your build tool

{project-name} comes with a toolchain to help you at all development stages.
You can use Maven or Gradle as build tool.
And we offer a native CLI that is convenient to use (coming soon).

<<<<<<< HEAD
[[build-tool-maven]]
=== Maven configuration

If you have not used <<project-creation,project scaffolding>>, add the following elements in your `pom.xml`

[source,xml,subs=attributes+]
----
<dependencyManagement>
    <dependencies>
        <dependency> <1>
            <groupId>io.quarkus</groupId> 
            <artifactId>quarkus-bom</artifactId>
            <version>${quarkus.version}</version>
            <type>pom</type>
            <scope>import</scope>
        </dependency>
    </dependencies>
</dependencyManagement>

<build>
    <plugins>
        <plugin> <2>
            <groupId>io.quarkus</groupId>
            <artifactId>quarkus-maven-plugin</artifactId>
            <version>${quarkus.version}</version>
            <executions>
                <execution>
                    <goals>
                        <goal>build</goal>
                    </goals>
                </execution>
            </executions>
        </plugin>
    </plugins>
</build>

<profiles>
    <profile> <3>
        <id>native</id>
        <build>
            <plugins>
                <plugin> <3>
                    <groupId>io.quarkus</groupId>
                    <artifactId>quarkus-maven-plugin</artifactId>
                    <version>${quarkus.version}</version>
                    <executions>
                        <execution>
                            <goals>
                                <goal>native-image</goal>
                            </goals>
                            <configuration>
                                <enableHttpUrlHandler>true</enableHttpUrlHandler>
                            </configuration>
                        </execution>
                    </executions>
                </plugin>
                <plugin> <4>
                    <groupId>org.apache.maven.plugins</groupId>
                    <artifactId>maven-failsafe-plugin</artifactId>
                    <version>${surefire.version}</version>
                    <executions>
                        <execution>
                            <goals>
                                <goal>integration-test</goal>
                                <goal>verify</goal>
                            </goals>
                            <configuration>
                                <systemProperties>
                                    <native.image.path>${project.build.directory}/${project.build.finalName}-runner</native.image.path>
                                </systemProperties>
                            </configuration>
                        </execution>
                    </executions>
                </plugin>
            </plugins>
        </build>
    </profile>
</profiles>
----

<1> Optionally use a BOM file to omit the version of the different {project-name} dependencies.
<2> Use the {project-name} Maven plugin that will hook into the build process
<3> Use a native profile and plugin to activate GraalVM compilation
<4> If you want to test your native image with Integration Tests, add the following plugin configuration. Test names `*IT` and annotated `@SubstrateTest` will be run against the native image. See the link:building-native-image-guide.html[Native image guide] for more info.


=== Gradle configuration

_Coming soon..._

// TODO Gradle configuration

=== Native CLI

_Coming soon..._

// TODO: explain how to install the native CLI

[[project-creation]]
== Creating a new project

With Maven, you can scaffold a new project with:

[source,subs=attributes+]
----
mvn io.quarkus:quarkus-maven-plugin:{quarkus-version}:create \
    -DprojectGroupId=my-groupId \
    -DprojectArtifactId=my-artifactId \
    -DprojectVersion=my-version \
    -DclassName="org.my.group.MyResource"
----

NOTE: If you just launch `mvn io.quarkus:quarkus-maven-plugin:{quarkus-version}:create` the Maven plugin asks
for user inputs. You can disable (and use default values) this interactive mode by passing `-B` to the Maven command.

The following table lists the attributes you can pass to the `create` command:

[cols=3*,options="header"]
|===
| Attribute
| Default Value
| Description

| `projectGroupId`
| `org.acme.sample`
| The group id of the created project

| `projectArtifactId`
| _mandatory_
| The artifact id of the created project. Not passing it triggers the interactive mode.

| `projectVersion`
| `1.0-SNAPSHOT`
| The version of the created project

| `className`
| _Not created if omitted_
| The fully qualified name of the generated resource

| `path`
| `/hello`
| The resource path, only relevant if `className` is set.

| `extensions`
| _[]_
| The list of extensions to add to the project (comma-separated)

|===

If you decide to generate a REST resource (using the `className` attribute), the endpoint is exposed at: `http://localhost:8080/$path`.
If you use the default `path`, the URL is: http://localhost:8080/hello.

The project is either generated in the current directory or in a directory named after the passed artifactId.
If the current directory is empty, the project is generated in-place.

A `Dockerfile` is also generated in `src/main/docker`.
Instructions to build the image and run the container are written in the `Dockerfile`.

== Dealing with extensions

From inside a {project-name} project, you can obtain a list of the available extensions with:

[source]
mvn quarkus:list-extensions

You can enable an extension using:

[source]
mvn quarkus:add-extension -Dextensions="hibernate-validator"

Extensions are passed using a comma-separated list.

== Development mode

{project-name} comes with a built-in development mode.
Run you application with:

[source]
mvn compile quarkus:dev

You can then update the application sources, resources and configurations.
The changes are automatically reflected in your running application.
This is great to do development spanning UI and database as you see changes reflected immediately.

`quarkus:dev` enables hot deployment with background compilation, which means
that when you modify your Java files or your resource files and refresh your browser these changes will automatically take effect.
This works too for resource files like the configuration property file.
The act of
refreshing the browser triggers a scan of the workspace, and if any changes are detected the Java files are compiled,
and the application is redeployed, then your request is serviced by the redeployed application. If there are any issues
with compilation or deployment an error page will let you know.

Hit `CTRL+C` to stop the application.

== Debugging

You can run a {project-name} application in debug mode using:

[source]
mvn compile quarkus:dev -Ddebug=true

Then, attach your debugger to `localhost:5005`.

== Import in your IDE

Once you have a <<project-creation, project generated>>, you can import it in your favorite IDE.
The only requirement is the ability to import a Maven project.

**Eclipse**

In Eclipse, click on: `File -> Import`.
In the wizard, select: `Maven -> Existing Maven Project`.
On the next screen, select the root location of the project.
The next screen list the found modules; select the generated project and click on `Finish`. Done!

In a separated terminal, run `mvn compile quarkus:dev`, and enjoy a highly productive environment.

**IntelliJ**

In IntelliJ:

1. From inside IntelliJ select `File -> New -> Project From Existing Sources...` or, if you are on the welcome dialog, select `Import project`.
2. Select the project root
3. Select `Import project from external model` and `Maven`
4. Next a few times (review the different options if needed)
5. On the last screen click on Finish

In a separated terminal or in the embedded terminal, run `mvn compile quarkus:dev`. Enjoy!

**Apache Netbeans**

In Netbeans:

1. Select `File -> Open Project`
2. Select the project root
3. Click on `Open Project`

In a separated terminal or the embedded terminal, go to the project root and run `mvn compile quarkus:dev`. Enjoy!

**Visual Studio Code**

Open the project directory in VS Code. If you have installed the Java Extension Pack (grouping a set of Java extensions), the project is loaded as a Maven project.

== Building a native image

Native images make {project-name} applications ideal for containers and serverless workloads.

Make sure to have `GRAALVM_HOME` configured and pointing to GraalVM version {graalvm-version}.
Verify that your `pom.xml` has the proper `native` profile (see <<build-tool-maven>>).

Create a native executable using: `mvn package -Pnative`.
A native executable will be present in `target/`.

To run Integration Tests on the native executable, make sure to have the proper Maven plugin configured (see <<build-tool-maven>>) and launch the `verify` goal.

[source]
----
mvn package verify -Pnative
...
[quarkus-quickstart-runner:50955]     universe:     391.96 ms
[quarkus-quickstart-runner:50955]      (parse):     904.37 ms
[quarkus-quickstart-runner:50955]     (inline):   1,143.32 ms
[quarkus-quickstart-runner:50955]    (compile):   6,228.44 ms
[quarkus-quickstart-runner:50955]      compile:   9,130.58 ms
[quarkus-quickstart-runner:50955]        image:   2,101.42 ms
[quarkus-quickstart-runner:50955]        write:     803.18 ms
[quarkus-quickstart-runner:50955]      [total]:  33,520.15 ms
[INFO]
[INFO] --- maven-failsafe-plugin:2.22.0:integration-test (default) @ quarkus-quickstart-native ---
[INFO]
[INFO] -------------------------------------------------------
[INFO]  T E S T S
[INFO] -------------------------------------------------------
[INFO] Running org.acme.quickstart.GreetingResourceIT
Executing [/Users/starksm/Dev/JBoss/Protean/starksm64-quarkus-quickstarts/getting-started-native/target/quarkus-quickstart-runner, -Dquarkus.http.port=8081, -Dtest.url=http://localhost:8081, -Dquarkus.log.file.path=target/quarkus.log]
2019-02-28 16:52:42,020 INFO  [io.quarkus] (main) Quarkus 1.0.0.Alpha1-SNAPSHOT started in 0.007s. Listening on: http://localhost:8080
2019-02-28 16:52:42,021 INFO  [io.quarkus] (main) Installed features: [cdi, resteasy]
[INFO] Tests run: 2, Failures: 0, Errors: 0, Skipped: 0, Time elapsed: 1.081 s - in org.acme.quickstart.GreetingResourceIT
[INFO]
[INFO] Results:
[INFO]
[INFO] Tests run: 2, Failures: 0, Errors: 0, Skipped: 0

...
----

=== Build a container friendly executable

The native executable will be specific to your operating system.
To create an executable that will run in a container, use the following:

[source, bash]
----
mvn package -Pnative -Dnative-image.docker-build=true
----

The produced executable will be a 64 bit Linux executable, so depending on your operating system it may no longer be runnable.
However, it's not an issue as we are going to copy it to a Docker container.

You can follow the link:building-native-image-guide.html[Build a native image guide] as well as link:kubernetes-guide.html[Deploying Application to Kubernetes and OpenShift] for more information.
=======
* link:maven-tooling.html[Maven]
* link:gradle-tooling.html[Gradle]
//* link:cli-tooling.html[CLI]
>>>>>>> 102fd188
<|MERGE_RESOLUTION|>--- conflicted
+++ resolved
@@ -19,309 +19,6 @@
 You can use Maven or Gradle as build tool.
 And we offer a native CLI that is convenient to use (coming soon).
 
-<<<<<<< HEAD
-[[build-tool-maven]]
-=== Maven configuration
-
-If you have not used <<project-creation,project scaffolding>>, add the following elements in your `pom.xml`
-
-[source,xml,subs=attributes+]
-----
-<dependencyManagement>
-    <dependencies>
-        <dependency> <1>
-            <groupId>io.quarkus</groupId> 
-            <artifactId>quarkus-bom</artifactId>
-            <version>${quarkus.version}</version>
-            <type>pom</type>
-            <scope>import</scope>
-        </dependency>
-    </dependencies>
-</dependencyManagement>
-
-<build>
-    <plugins>
-        <plugin> <2>
-            <groupId>io.quarkus</groupId>
-            <artifactId>quarkus-maven-plugin</artifactId>
-            <version>${quarkus.version}</version>
-            <executions>
-                <execution>
-                    <goals>
-                        <goal>build</goal>
-                    </goals>
-                </execution>
-            </executions>
-        </plugin>
-    </plugins>
-</build>
-
-<profiles>
-    <profile> <3>
-        <id>native</id>
-        <build>
-            <plugins>
-                <plugin> <3>
-                    <groupId>io.quarkus</groupId>
-                    <artifactId>quarkus-maven-plugin</artifactId>
-                    <version>${quarkus.version}</version>
-                    <executions>
-                        <execution>
-                            <goals>
-                                <goal>native-image</goal>
-                            </goals>
-                            <configuration>
-                                <enableHttpUrlHandler>true</enableHttpUrlHandler>
-                            </configuration>
-                        </execution>
-                    </executions>
-                </plugin>
-                <plugin> <4>
-                    <groupId>org.apache.maven.plugins</groupId>
-                    <artifactId>maven-failsafe-plugin</artifactId>
-                    <version>${surefire.version}</version>
-                    <executions>
-                        <execution>
-                            <goals>
-                                <goal>integration-test</goal>
-                                <goal>verify</goal>
-                            </goals>
-                            <configuration>
-                                <systemProperties>
-                                    <native.image.path>${project.build.directory}/${project.build.finalName}-runner</native.image.path>
-                                </systemProperties>
-                            </configuration>
-                        </execution>
-                    </executions>
-                </plugin>
-            </plugins>
-        </build>
-    </profile>
-</profiles>
-----
-
-<1> Optionally use a BOM file to omit the version of the different {project-name} dependencies.
-<2> Use the {project-name} Maven plugin that will hook into the build process
-<3> Use a native profile and plugin to activate GraalVM compilation
-<4> If you want to test your native image with Integration Tests, add the following plugin configuration. Test names `*IT` and annotated `@SubstrateTest` will be run against the native image. See the link:building-native-image-guide.html[Native image guide] for more info.
-
-
-=== Gradle configuration
-
-_Coming soon..._
-
-// TODO Gradle configuration
-
-=== Native CLI
-
-_Coming soon..._
-
-// TODO: explain how to install the native CLI
-
-[[project-creation]]
-== Creating a new project
-
-With Maven, you can scaffold a new project with:
-
-[source,subs=attributes+]
-----
-mvn io.quarkus:quarkus-maven-plugin:{quarkus-version}:create \
-    -DprojectGroupId=my-groupId \
-    -DprojectArtifactId=my-artifactId \
-    -DprojectVersion=my-version \
-    -DclassName="org.my.group.MyResource"
-----
-
-NOTE: If you just launch `mvn io.quarkus:quarkus-maven-plugin:{quarkus-version}:create` the Maven plugin asks
-for user inputs. You can disable (and use default values) this interactive mode by passing `-B` to the Maven command.
-
-The following table lists the attributes you can pass to the `create` command:
-
-[cols=3*,options="header"]
-|===
-| Attribute
-| Default Value
-| Description
-
-| `projectGroupId`
-| `org.acme.sample`
-| The group id of the created project
-
-| `projectArtifactId`
-| _mandatory_
-| The artifact id of the created project. Not passing it triggers the interactive mode.
-
-| `projectVersion`
-| `1.0-SNAPSHOT`
-| The version of the created project
-
-| `className`
-| _Not created if omitted_
-| The fully qualified name of the generated resource
-
-| `path`
-| `/hello`
-| The resource path, only relevant if `className` is set.
-
-| `extensions`
-| _[]_
-| The list of extensions to add to the project (comma-separated)
-
-|===
-
-If you decide to generate a REST resource (using the `className` attribute), the endpoint is exposed at: `http://localhost:8080/$path`.
-If you use the default `path`, the URL is: http://localhost:8080/hello.
-
-The project is either generated in the current directory or in a directory named after the passed artifactId.
-If the current directory is empty, the project is generated in-place.
-
-A `Dockerfile` is also generated in `src/main/docker`.
-Instructions to build the image and run the container are written in the `Dockerfile`.
-
-== Dealing with extensions
-
-From inside a {project-name} project, you can obtain a list of the available extensions with:
-
-[source]
-mvn quarkus:list-extensions
-
-You can enable an extension using:
-
-[source]
-mvn quarkus:add-extension -Dextensions="hibernate-validator"
-
-Extensions are passed using a comma-separated list.
-
-== Development mode
-
-{project-name} comes with a built-in development mode.
-Run you application with:
-
-[source]
-mvn compile quarkus:dev
-
-You can then update the application sources, resources and configurations.
-The changes are automatically reflected in your running application.
-This is great to do development spanning UI and database as you see changes reflected immediately.
-
-`quarkus:dev` enables hot deployment with background compilation, which means
-that when you modify your Java files or your resource files and refresh your browser these changes will automatically take effect.
-This works too for resource files like the configuration property file.
-The act of
-refreshing the browser triggers a scan of the workspace, and if any changes are detected the Java files are compiled,
-and the application is redeployed, then your request is serviced by the redeployed application. If there are any issues
-with compilation or deployment an error page will let you know.
-
-Hit `CTRL+C` to stop the application.
-
-== Debugging
-
-You can run a {project-name} application in debug mode using:
-
-[source]
-mvn compile quarkus:dev -Ddebug=true
-
-Then, attach your debugger to `localhost:5005`.
-
-== Import in your IDE
-
-Once you have a <<project-creation, project generated>>, you can import it in your favorite IDE.
-The only requirement is the ability to import a Maven project.
-
-**Eclipse**
-
-In Eclipse, click on: `File -> Import`.
-In the wizard, select: `Maven -> Existing Maven Project`.
-On the next screen, select the root location of the project.
-The next screen list the found modules; select the generated project and click on `Finish`. Done!
-
-In a separated terminal, run `mvn compile quarkus:dev`, and enjoy a highly productive environment.
-
-**IntelliJ**
-
-In IntelliJ:
-
-1. From inside IntelliJ select `File -> New -> Project From Existing Sources...` or, if you are on the welcome dialog, select `Import project`.
-2. Select the project root
-3. Select `Import project from external model` and `Maven`
-4. Next a few times (review the different options if needed)
-5. On the last screen click on Finish
-
-In a separated terminal or in the embedded terminal, run `mvn compile quarkus:dev`. Enjoy!
-
-**Apache Netbeans**
-
-In Netbeans:
-
-1. Select `File -> Open Project`
-2. Select the project root
-3. Click on `Open Project`
-
-In a separated terminal or the embedded terminal, go to the project root and run `mvn compile quarkus:dev`. Enjoy!
-
-**Visual Studio Code**
-
-Open the project directory in VS Code. If you have installed the Java Extension Pack (grouping a set of Java extensions), the project is loaded as a Maven project.
-
-== Building a native image
-
-Native images make {project-name} applications ideal for containers and serverless workloads.
-
-Make sure to have `GRAALVM_HOME` configured and pointing to GraalVM version {graalvm-version}.
-Verify that your `pom.xml` has the proper `native` profile (see <<build-tool-maven>>).
-
-Create a native executable using: `mvn package -Pnative`.
-A native executable will be present in `target/`.
-
-To run Integration Tests on the native executable, make sure to have the proper Maven plugin configured (see <<build-tool-maven>>) and launch the `verify` goal.
-
-[source]
-----
-mvn package verify -Pnative
-...
-[quarkus-quickstart-runner:50955]     universe:     391.96 ms
-[quarkus-quickstart-runner:50955]      (parse):     904.37 ms
-[quarkus-quickstart-runner:50955]     (inline):   1,143.32 ms
-[quarkus-quickstart-runner:50955]    (compile):   6,228.44 ms
-[quarkus-quickstart-runner:50955]      compile:   9,130.58 ms
-[quarkus-quickstart-runner:50955]        image:   2,101.42 ms
-[quarkus-quickstart-runner:50955]        write:     803.18 ms
-[quarkus-quickstart-runner:50955]      [total]:  33,520.15 ms
-[INFO]
-[INFO] --- maven-failsafe-plugin:2.22.0:integration-test (default) @ quarkus-quickstart-native ---
-[INFO]
-[INFO] -------------------------------------------------------
-[INFO]  T E S T S
-[INFO] -------------------------------------------------------
-[INFO] Running org.acme.quickstart.GreetingResourceIT
-Executing [/Users/starksm/Dev/JBoss/Protean/starksm64-quarkus-quickstarts/getting-started-native/target/quarkus-quickstart-runner, -Dquarkus.http.port=8081, -Dtest.url=http://localhost:8081, -Dquarkus.log.file.path=target/quarkus.log]
-2019-02-28 16:52:42,020 INFO  [io.quarkus] (main) Quarkus 1.0.0.Alpha1-SNAPSHOT started in 0.007s. Listening on: http://localhost:8080
-2019-02-28 16:52:42,021 INFO  [io.quarkus] (main) Installed features: [cdi, resteasy]
-[INFO] Tests run: 2, Failures: 0, Errors: 0, Skipped: 0, Time elapsed: 1.081 s - in org.acme.quickstart.GreetingResourceIT
-[INFO]
-[INFO] Results:
-[INFO]
-[INFO] Tests run: 2, Failures: 0, Errors: 0, Skipped: 0
-
-...
-----
-
-=== Build a container friendly executable
-
-The native executable will be specific to your operating system.
-To create an executable that will run in a container, use the following:
-
-[source, bash]
-----
-mvn package -Pnative -Dnative-image.docker-build=true
-----
-
-The produced executable will be a 64 bit Linux executable, so depending on your operating system it may no longer be runnable.
-However, it's not an issue as we are going to copy it to a Docker container.
-
-You can follow the link:building-native-image-guide.html[Build a native image guide] as well as link:kubernetes-guide.html[Deploying Application to Kubernetes and OpenShift] for more information.
-=======
 * link:maven-tooling.html[Maven]
 * link:gradle-tooling.html[Gradle]
-//* link:cli-tooling.html[CLI]
->>>>>>> 102fd188
+//* link:cli-tooling.html[CLI]